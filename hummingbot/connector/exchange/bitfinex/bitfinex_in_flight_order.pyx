from decimal import Decimal
from typing import (
    Any,
    Dict,
    Optional,
)

from hummingbot.connector.exchange.bitfinex import OrderStatus
from hummingbot.connector.exchange.bitfinex.bitfinex_utils import convert_from_exchange_token, split_trading_pair
from hummingbot.connector.in_flight_order_base import InFlightOrderBase
<<<<<<< HEAD
from hummingbot.core.data_type.common import (
    OrderType,
    TradeType,
)
=======
from hummingbot.core.event.events import (
    OrderType,
    TradeType,
)

>>>>>>> 2f1e2090

cdef class BitfinexInFlightOrder(InFlightOrderBase):
    def __init__(self,
                 client_order_id: str,
                 exchange_order_id: Optional[str],
                 trading_pair: str,
                 order_type: OrderType,
                 trade_type: TradeType,
                 price: Decimal,
                 amount: Decimal,
                 creation_timestamp: float,
                 initial_state: str = OrderStatus.ACTIVE):

        super().__init__(
            client_order_id,
            exchange_order_id,
            trading_pair,
            order_type,
            trade_type,
            price,
            amount,
            creation_timestamp,
            initial_state,
        )

        self.trade_id_set = set()

    @property
    def is_open(self) -> bool:
        if self.last_state.startswith("PARTIALLY"):
            return True
        return self.last_state in {OrderStatus.ACTIVE}

    @property
    def is_done(self) -> bool:
        return self.last_state in {OrderStatus.EXECUTED, OrderStatus.CANCELED}

    @property
    def is_failure(self) -> bool:
        # This is the only known canceled state
        return self.last_state == OrderStatus.CANCELED

    @property
    def is_cancelled(self) -> bool:
        return self.last_state == OrderStatus.CANCELED

    @property
    def order_type_description(self) -> str:
        """
        :return: Order description string . One of ["limit buy" / "limit sell" / "market buy" / "market sell"]
        """
        order_type = "market" if self.order_type is OrderType.MARKET else "limit"
        side = "buy" if self.trade_type == TradeType.BUY else "sell"
        return f"{order_type} {side}"

    def set_status(self, order_status: str):
        statuses = list(filter(
            lambda s: order_status.startswith(s),
            [
                OrderStatus.ACTIVE,
                OrderStatus.CANCELED,
                OrderStatus.PARTIALLY,
                OrderStatus.EXECUTED,
            ]
        ))

        if (len(statuses) < 1):
            raise Exception(f"status not found for order_status {order_status}")

        self.last_state = statuses[0]

    @property
    def base_asset(self) -> str:
        return split_trading_pair(self.trading_pair)[0]

    @property
    def quote_asset(self) -> str:
        return split_trading_pair(self.trading_pair)[1]

    def update_with_trade_update(self, trade_update: Dict[str, Any]) -> bool:
        """
        Updates the in flight order with trade update (from GET /trade_history end point)
        return: True if the order gets updated otherwise False
        """
        trade_id = trade_update["trade_id"]
        if str(trade_update["order_id"]) != self.exchange_order_id or trade_id in self.trade_id_set:
            return False
        self.trade_id_set.add(trade_id)
        trade_amount = abs(Decimal(str(trade_update["amount"])))
        trade_price = Decimal(str(trade_update.get("price", 0.0)))
        quote_amount = trade_amount * trade_price

        self.executed_amount_base += trade_amount
        self.executed_amount_quote += quote_amount
        self.fee_paid += Decimal(str(trade_update.get("fee")))
        self.fee_asset = convert_from_exchange_token(trade_update["fee_currency"])

        if (abs(self.amount) - self.executed_amount_base).quantize(Decimal('1e-8')) <= 0:
            self.last_state = OrderStatus.EXECUTED
        else:
            self.last_state = OrderStatus.PARTIALLY
        return True<|MERGE_RESOLUTION|>--- conflicted
+++ resolved
@@ -8,18 +8,10 @@
 from hummingbot.connector.exchange.bitfinex import OrderStatus
 from hummingbot.connector.exchange.bitfinex.bitfinex_utils import convert_from_exchange_token, split_trading_pair
 from hummingbot.connector.in_flight_order_base import InFlightOrderBase
-<<<<<<< HEAD
 from hummingbot.core.data_type.common import (
     OrderType,
     TradeType,
 )
-=======
-from hummingbot.core.event.events import (
-    OrderType,
-    TradeType,
-)
-
->>>>>>> 2f1e2090
 
 cdef class BitfinexInFlightOrder(InFlightOrderBase):
     def __init__(self,
