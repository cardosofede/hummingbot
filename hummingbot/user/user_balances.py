--- conflicted
+++ resolved
@@ -1,22 +1,13 @@
 from decimal import Decimal
 from functools import lru_cache
-<<<<<<< HEAD
-from typing import Dict, List, Optional
+from typing import Dict, List, Optional, Set
 
 from hummingbot.client.config.client_config_map import ClientConfigMap
 from hummingbot.client.config.config_helpers import ReadOnlyClientConfigAdapter, get_connector_class
 from hummingbot.client.config.security import Security
-from hummingbot.client.settings import AllConnectorSettings, gateway_connector_trading_pairs
-from hummingbot.core.utils.async_utils import safe_gather
-=======
-from typing import Dict, List, Optional, Set
-
-from hummingbot.client.config.config_helpers import get_connector_class
-from hummingbot.client.config.security import Security
 from hummingbot.client.settings import AllConnectorSettings, GatewayConnectionSetting, gateway_connector_trading_pairs
 from hummingbot.core.utils.async_utils import safe_gather
 from hummingbot.core.utils.gateway_config_utils import flatten
->>>>>>> 9141d322
 from hummingbot.core.utils.market_price import get_last_price
 
 
@@ -30,12 +21,6 @@
         if api_details or conn_setting.uses_gateway_generic_connector():
             connector_class = get_connector_class(exchange)
             init_params = conn_setting.conn_init_parameters(api_details)
-<<<<<<< HEAD
-            read_only_client_config = ReadOnlyClientConfigAdapter.lock_config(client_config_map)
-            init_params.update(
-                trading_pairs=gateway_connector_trading_pairs(conn_setting.name),
-                client_config_map=read_only_client_config)
-=======
 
             # collect trading pairs from the gateway connector settings
             trading_pairs: List[str] = gateway_connector_trading_pairs(conn_setting.name)
@@ -51,8 +36,11 @@
                 if tokens != [""]:
                     trading_pairs.append("-".join(tokens))
 
-            init_params.update(trading_pairs=trading_pairs)
->>>>>>> 9141d322
+            read_only_client_config = ReadOnlyClientConfigAdapter.lock_config(client_config_map)
+            init_params.update(
+                trading_pairs=gateway_connector_trading_pairs(conn_setting.name),
+                client_config_map=read_only_client_config,
+            )
             connector = connector_class(**init_params)
         return connector
 
