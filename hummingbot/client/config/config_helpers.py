import logging
from decimal import Decimal
from functools import lru_cache
import ruamel.yaml
from os import (
    unlink
)
from os.path import (
    join,
    isfile
)
from collections import OrderedDict
import json
import requests
from typing import (
    Any,
    Callable,
    Dict,
    List,
    Optional,
)
from os import listdir
import shutil

from hummingbot.client.config.config_var import ConfigVar
from hummingbot.client.config.global_config_map import global_config_map
from hummingbot.client.config.fee_overrides_config_map import fee_overrides_config_map
from hummingbot.client.settings import (
    GLOBAL_CONFIG_PATH,
    TRADE_FEES_CONFIG_PATH,
    TEMPLATE_PATH,
    CONF_FILE_PATH,
    CONF_POSTFIX,
    CONF_PREFIX,
    TOKEN_ADDRESSES_FILE_PATH,
    CONNECTOR_SETTINGS
)
from hummingbot.client.config.security import Security
from hummingbot.core.utils.market_price import get_last_price
from hummingbot import get_strategy_list
from eth_account import Account

# Use ruamel.yaml to preserve order and comments in .yml file
yaml_parser = ruamel.yaml.YAML()


def parse_cvar_value(cvar: ConfigVar, value: Any) -> Any:
    """
    Based on the target type specified in `ConfigVar.type_str`, parses a string value into the target type.
    :param cvar: ConfigVar object
    :param value: User input from running session or from saved `yml` files. Type is usually string.
    :return: value in the correct type
    """
    if value is None:
        return None
    elif cvar.type == 'str':
        return str(value)
    elif cvar.type == 'list':
        if isinstance(value, str):
            if len(value) == 0:
                return []
            filtered: filter = filter(lambda x: x not in ['[', ']', '"', "'"], list(value))
            value = "".join(filtered).split(",")  # create csv and generate list
            return [s.strip() for s in value]  # remove leading and trailing whitespaces
        else:
            return value
    elif cvar.type == 'json':
        if isinstance(value, str):
            value_json = value.replace("'", '"')  # replace single quotes with double quotes for valid JSON
            cvar_value = json.loads(value_json)
        else:
            cvar_value = value
        return cvar_json_migration(cvar, cvar_value)
    elif cvar.type == 'float':
        try:
            return float(value)
        except Exception:
            logging.getLogger().error(f"\"{value}\" is not valid float.", exc_info=True)
            return value
    elif cvar.type == 'decimal':
        try:
            return Decimal(str(value))
        except Exception:
            logging.getLogger().error(f"\"{value}\" is not valid decimal.", exc_info=True)
            return value
    elif cvar.type == 'int':
        try:
            return int(value)
        except Exception:
            logging.getLogger().error(f"\"{value}\" is not an integer.", exc_info=True)
            return value
    elif cvar.type == 'bool':
        if isinstance(value, str) and value.lower() in ["true", "yes", "y"]:
            return True
        elif isinstance(value, str) and value.lower() in ["false", "no", "n"]:
            return False
        else:
            return value
    else:
        raise TypeError


def cvar_json_migration(cvar: ConfigVar, cvar_value: Any) -> Any:
    """
    A special function to migrate json config variable when its json type changes, for paper_trade_account_balance
    and min_quote_order_amount, they were List but change to Dict.
    """
    if cvar.key in ("paper_trade_account_balance", "min_quote_order_amount") and isinstance(cvar_value, List):
        results = {}
        for item in cvar_value:
            results[item[0]] = item[1]
        return results
    return cvar_value


def parse_cvar_default_value_prompt(cvar: ConfigVar) -> str:
    """
    :param cvar: ConfigVar object
    :return: text for default value prompt
    """
    if cvar.default is None:
        default = ""
    elif callable(cvar.default):
        default = cvar.default()
    elif cvar.type == 'bool' and isinstance(cvar.prompt, str) and "Yes/No" in cvar.prompt:
        default = "Yes" if cvar.default else "No"
    else:
        default = str(cvar.default)
    if isinstance(default, Decimal):
        default = "{0:.4f}".format(default)
    return default


async def copy_strategy_template(strategy: str) -> str:
    """
    Look up template `.yml` file for a particular strategy in `hummingbot/templates` and copy it to the `conf` folder.
    The file name is `conf_{STRATEGY}_strategy_{INDEX}.yml`
    :return: The newly created file name
    """
    old_path = get_strategy_template_path(strategy)
    i = 0
    new_fname = f"{CONF_PREFIX}{strategy}{CONF_POSTFIX}_{i}.yml"
    new_path = join(CONF_FILE_PATH, new_fname)
    while isfile(new_path):
        new_fname = f"{CONF_PREFIX}{strategy}{CONF_POSTFIX}_{i}.yml"
        new_path = join(CONF_FILE_PATH, new_fname)
        i += 1
    shutil.copy(old_path, new_path)
    return new_fname


def get_strategy_template_path(strategy: str) -> str:
    """
    Given the strategy name, return its template config `yml` file name.
    """
    return join(TEMPLATE_PATH, f"{CONF_PREFIX}{strategy}{CONF_POSTFIX}_TEMPLATE.yml")


def get_eth_wallet_private_key() -> Optional[str]:
    ethereum_wallet = global_config_map.get("ethereum_wallet").value
    if ethereum_wallet is None or ethereum_wallet == "":
        return None
    private_key = Security._private_keys[ethereum_wallet]
    account = Account.privateKeyToAccount(private_key)
    return account.privateKey.hex()


@lru_cache
def get_erc20_token_addresses() -> Dict[str, List]:
    token_list_url = global_config_map.get("ethereum_token_list_url").value
    address_file_path = TOKEN_ADDRESSES_FILE_PATH
    token_list = {}

    resp = requests.get(token_list_url, timeout=3)
    decoded_resp = resp.json()

    for token in decoded_resp["tokens"]:
        token_list[token["symbol"]] = [token["address"], token["decimals"]]

    try:
        with open(address_file_path) as f:
            overrides: Dict[str, str] = json.load(f)
            for token, address in overrides.items():
                override_token = token_list.get(token, [address, 18])
                token_list[token] = [address, override_token[1]]
    except FileNotFoundError:
        # create override file for first run w docker
        with open(address_file_path, "w+") as f:
            f.write(json.dumps({}))
    except Exception as e:
        logging.getLogger().error(e, exc_info=True)

    return token_list


def _merge_dicts(*args: Dict[str, ConfigVar]) -> OrderedDict:
    """
    Helper function to merge a few dictionaries into an ordered dictionary.
    """
    result: OrderedDict[any] = OrderedDict()
    for d in args:
        result.update(d)
    return result


def get_connector_class(connector_name: str) -> Callable:
    conn_setting = CONNECTOR_SETTINGS[connector_name]
    mod = __import__(conn_setting.module_path(),
                     fromlist=[conn_setting.class_name()])
    return getattr(mod, conn_setting.class_name())


def get_strategy_class(strategy_name: str) -> Callable:
    class_name = "".join([o.capitalize() for o in strategy_name.split("_")])
    class_name += "Strategy"
    mod = __import__(f"hummingbot.strategy.{strategy_name}.{strategy_name}",
                     fromlist=[class_name])
    return getattr(mod, class_name)


def get_strategy_config_map(strategy: str) -> Optional[Dict[str, ConfigVar]]:
    """
    Given the name of a strategy, find and load strategy-specific config map.
    """
    try:
        cm_key = f"{strategy}_config_map"
        strategy_module = __import__(f"hummingbot.strategy.{strategy}.{cm_key}",
                                     fromlist=[f"hummingbot.strategy.{strategy}"])
        return getattr(strategy_module, cm_key)
    except ModuleNotFoundError:
        raise
    except Exception as e:
        logging.getLogger().error(e, exc_info=True)


def get_strategy_starter_file(strategy: str) -> Callable:
    """
    Given the name of a strategy, find and load the `start` function in
    `hummingbot/strategy/{STRATEGY_NAME}/start.py` file.
    """
    if strategy is None:
        return lambda: None
    try:
        strategy_module = __import__(f"hummingbot.strategy.{strategy}.start",
                                     fromlist=[f"hummingbot.strategy.{strategy}"])
        return getattr(strategy_module, "start")
    except ModuleNotFoundError:
        raise
    except Exception as e:
        logging.getLogger().error(e, exc_info=True)


def load_required_configs(strategy_name) -> OrderedDict:
    strategy_config_map = get_strategy_config_map(strategy_name)
    # create an ordered dict where `strategy` is inserted first
    # so that strategy-specific configs are prompted first and populate required_exchanges
    return _merge_dicts(strategy_config_map, global_config_map)


def yml_data_from_file(file_path: str) -> str:
    with open(file_path) as stream:
        data = yaml_parser.load(stream) or {}
    return data


def strategy_name_from_file(file_path: str) -> str:
    strategy = yml_data_from_file(file_path).get("strategy")
    return strategy


def validate_strategy_file(file_path: str) -> Optional[str]:
    if not isfile(file_path):
        return f"{file_path} file does not exist."
    strategy = strategy_name_from_file(file_path)
    if strategy is None:
        return "Invalid configuration file or 'strategy' field is missing."
    if strategy not in get_strategy_list():
        return "Invalid strategy specified in the file."
    return None


<<<<<<< HEAD
def update_strategy_config_map_from_file(yml_path: str) -> (str, Dict[str, ConfigVar]):
    strategy = strategy_name_from_file(yml_path)
    try:
        config_map = get_strategy_config_map(strategy)
        template_path = get_strategy_template_path(strategy)
        load_yml_into_cm(yml_path, template_path, config_map)
    except ModuleNotFoundError:
        data = yml_data_from_file(yml_path)
        config_map = {}
        for key, value in data.items():
            config_map[key] = ConfigVar(key, prompt=f"Enter {key} value >>> ")
            config_map[key].value = value
    return strategy, config_map
=======
async def update_strategy_config_map_from_file(yml_path: str) -> str:
    strategy = strategy_name_from_file(yml_path)
    config_map = get_strategy_config_map(strategy)
    template_path = get_strategy_template_path(strategy)
    await load_yml_into_cm(yml_path, template_path, config_map)
    return strategy
>>>>>>> 9d228e51


async def load_yml_into_cm(yml_path: str, template_file_path: str, cm: Dict[str, ConfigVar]):
    try:
        with open(yml_path) as stream:
            data = yaml_parser.load(stream) or {}
            conf_version = data.get("template_version", 0)

        with open(template_file_path, "r") as template_fd:
            template_data = yaml_parser.load(template_fd)
            template_version = template_data.get("template_version", 0)

        for key in template_data:
            if key in {"template_version"}:
                continue

            cvar = cm.get(key)
            if cvar is None:
                logging.getLogger().error(f"Cannot find corresponding config to key {key} in template.")
                continue

            # Skip this step since the values are not saved in the yml file
            if cvar.is_secure:
                cvar.value = Security.decrypted_value(key)
                continue

            val_in_file = data.get(key)
            if (val_in_file is None or val_in_file == "") and cvar.default is not None:
                cvar.value = cvar.default
                continue

            # Todo: the proper process should be first validate the value then assign it
            cvar.value = parse_cvar_value(cvar, val_in_file)
            if cvar.value is not None:
                err_msg = await cvar.validate(str(cvar.value))
                if err_msg is not None:
                    # Instead of raising an exception, simply skip over this variable and wait till the user is prompted
                    logging.getLogger().error("Invalid value %s for config variable %s" % (val_in_file, cvar.key))
                    cvar.value = None

        if conf_version < template_version:
            # delete old config file
            if isfile(yml_path):
                unlink(yml_path)
            # copy the new file template
            shutil.copy(template_file_path, yml_path)
            # save the old variables into the new config file
            save_to_yml(yml_path, cm)
    except Exception as e:
        logging.getLogger().error("Error loading configs. Your config file may be corrupt. %s" % (e,),
                                  exc_info=True)


async def read_system_configs_from_yml():
    """
    Read global config and selected strategy yml files and save the values to corresponding config map
    If a yml file is outdated, it gets reformatted with the new template
    """
    await load_yml_into_cm(GLOBAL_CONFIG_PATH, join(TEMPLATE_PATH, "conf_global_TEMPLATE.yml"), global_config_map)
    await load_yml_into_cm(TRADE_FEES_CONFIG_PATH, join(TEMPLATE_PATH, "conf_fee_overrides_TEMPLATE.yml"),
                           fee_overrides_config_map)
    # In case config maps get updated (due to default values)
    save_system_configs_to_yml()


def save_system_configs_to_yml():
    save_to_yml(GLOBAL_CONFIG_PATH, global_config_map)
    save_to_yml(TRADE_FEES_CONFIG_PATH, fee_overrides_config_map)


def save_to_yml(yml_path: str, cm: Dict[str, ConfigVar]):
    """
    Write current config saved a single config map into each a single yml file
    """
    try:
        with open(yml_path) as stream:
            data = yaml_parser.load(stream) or {}
            for key in cm:
                cvar = cm.get(key)
                if cvar.is_secure:
                    Security.update_secure_config(key, cvar.value)
                    if key in data:
                        data.pop(key)
                elif type(cvar.value) == Decimal:
                    data[key] = float(cvar.value)
                else:
                    data[key] = cvar.value
            with open(yml_path, "w+") as outfile:
                yaml_parser.dump(data, outfile)
    except Exception as e:
        logging.getLogger().error("Error writing configs: %s" % (str(e),), exc_info=True)


async def write_config_to_yml(strategy_name, strategy_file_name):
    strategy_config_map = get_strategy_config_map(strategy_name)
    strategy_file_path = join(CONF_FILE_PATH, strategy_file_name)
    save_to_yml(strategy_file_path, strategy_config_map)
    save_to_yml(GLOBAL_CONFIG_PATH, global_config_map)


async def create_yml_files():
    """
    Copy `hummingbot_logs.yml` and `conf_global.yml` templates to the `conf` directory on start up
    """
    for fname in listdir(TEMPLATE_PATH):
        if "_TEMPLATE" in fname and CONF_POSTFIX not in fname:
            stripped_fname = fname.replace("_TEMPLATE", "")
            template_path = join(TEMPLATE_PATH, fname)
            conf_path = join(CONF_FILE_PATH, stripped_fname)
            if not isfile(conf_path):
                shutil.copy(template_path, conf_path)

            # Only overwrite log config. Updating `conf_global.yml` is handled by `read_configs_from_yml`
            if conf_path.endswith("hummingbot_logs.yml"):
                with open(template_path, "r") as template_fd:
                    template_data = yaml_parser.load(template_fd)
                    template_version = template_data.get("template_version", 0)
                with open(conf_path, "r") as conf_fd:
                    conf_version = 0
                    try:
                        conf_data = yaml_parser.load(conf_fd)
                        conf_version = conf_data.get("template_version", 0)
                    except Exception:
                        pass
                if conf_version < template_version:
                    shutil.copy(template_path, conf_path)


def default_min_quote(quote_asset: str) -> (str, Decimal):
    result_quote, result_amount = "USD", Decimal("11")
    min_quote_config = global_config_map["min_quote_order_amount"].value
    if min_quote_config is not None and quote_asset in min_quote_config:
        result_quote, result_amount = quote_asset, Decimal(str(min_quote_config[quote_asset]))
    return result_quote, result_amount


async def minimum_order_amount(exchange: str, trading_pair: str) -> Decimal:
    base_asset, quote_asset = trading_pair.split("-")
    default_quote_asset, default_amount = default_min_quote(quote_asset)
    quote_amount = Decimal("0")
    if default_quote_asset == quote_asset:
        mid_price = await get_last_price(exchange, trading_pair)
        if mid_price is not None:
            quote_amount = default_amount / mid_price
    return round(quote_amount, 4)


def default_strategy_file_path(strategy: str) -> str:
    """
    Find the next available file name.
    :return: a default file name - `conf_{short_strategy}_{INDEX}.yml` e.g. 'conf_pure_mm_1.yml'
    """
    i = 1
    new_fname = f"{CONF_PREFIX}{short_strategy_name(strategy)}_{i}.yml"
    new_path = join(CONF_FILE_PATH, new_fname)
    while isfile(new_path):
        new_fname = f"{CONF_PREFIX}{short_strategy_name(strategy)}_{i}.yml"
        new_path = join(CONF_FILE_PATH, new_fname)
        i += 1
    return new_fname


def short_strategy_name(strategy: str) -> str:
    if strategy == "pure_market_making":
        return "pure_mm"
    elif strategy == "cross_exchange_market_making":
        return "xemm"
    elif strategy == "arbitrage":
        return "arb"
    else:
        return strategy


def all_configs_complete(strategy):
    strategy_map = get_strategy_config_map(strategy)
    return config_map_complete(global_config_map) and config_map_complete(strategy_map)


def config_map_complete(config_map):
    return not any(c.required and c.value is None for c in config_map.values())


def missing_required_configs(config_map):
    return [c for c in config_map.values() if c.required and c.value is None and not c.is_connect_key]


def load_all_secure_values(strategy):
    strategy_map = get_strategy_config_map(strategy)
    load_secure_values(global_config_map)
    load_secure_values(strategy_map)


def load_secure_values(config_map):
    for key, config in config_map.items():
        if config.is_secure:
            config.value = Security.decrypted_value(key)


def format_config_file_name(file_name):
    if "." not in file_name:
        return file_name + ".yml"
    return file_name


def parse_config_default_to_text(config: ConfigVar) -> str:
    """
    :param config: ConfigVar object
    :return: text for default value prompt
    """
    if config.default is None:
        default = ""
    elif callable(config.default):
        default = config.default()
    elif config.type == 'bool' and isinstance(config.prompt, str) and "Yes/No" in config.prompt:
        default = "Yes" if config.default else "No"
    else:
        default = str(config.default)
    if isinstance(default, Decimal):
        default = "{0:.4f}".format(default)
    return default


def secondary_market_conversion_rate(strategy) -> Decimal:
    config_map = get_strategy_config_map(strategy)
    if "secondary_to_primary_quote_conversion_rate" in config_map:
        base_rate = config_map["secondary_to_primary_base_conversion_rate"].value
        quote_rate = config_map["secondary_to_primary_quote_conversion_rate"].value
    elif "taker_to_maker_quote_conversion_rate" in config_map:
        base_rate = config_map["taker_to_maker_base_conversion_rate"].value
        quote_rate = config_map["taker_to_maker_quote_conversion_rate"].value
    else:
        return Decimal("1")
    return quote_rate / base_rate<|MERGE_RESOLUTION|>--- conflicted
+++ resolved
@@ -279,13 +279,12 @@
     return None
 
 
-<<<<<<< HEAD
-def update_strategy_config_map_from_file(yml_path: str) -> (str, Dict[str, ConfigVar]):
+async def update_strategy_config_map_from_file(yml_path: str) -> (str, Dict[str, ConfigVar]):
     strategy = strategy_name_from_file(yml_path)
     try:
         config_map = get_strategy_config_map(strategy)
         template_path = get_strategy_template_path(strategy)
-        load_yml_into_cm(yml_path, template_path, config_map)
+        await load_yml_into_cm(yml_path, template_path, config_map)
     except ModuleNotFoundError:
         data = yml_data_from_file(yml_path)
         config_map = {}
@@ -293,14 +292,6 @@
             config_map[key] = ConfigVar(key, prompt=f"Enter {key} value >>> ")
             config_map[key].value = value
     return strategy, config_map
-=======
-async def update_strategy_config_map_from_file(yml_path: str) -> str:
-    strategy = strategy_name_from_file(yml_path)
-    config_map = get_strategy_config_map(strategy)
-    template_path = get_strategy_template_path(strategy)
-    await load_yml_into_cm(yml_path, template_path, config_map)
-    return strategy
->>>>>>> 9d228e51
 
 
 async def load_yml_into_cm(yml_path: str, template_file_path: str, cm: Dict[str, ConfigVar]):
