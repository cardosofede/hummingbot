#!/usr/bin/env python
import logging
from os.path import join, realpath
import sys; sys.path.insert(0, realpath(join(__file__, "../../../")))

from hummingbot.logger.struct_logger import METRICS_LOG_LEVEL

import asyncio
import contextlib
from decimal import Decimal
import os
import time
from typing import (
    List,
    Optional
)
import unittest

import conf
from hummingbot.core.clock import (
    Clock,
    ClockMode
)
from hummingbot.core.event.event_logger import EventLogger
from hummingbot.core.event.events import (
    MarketEvent,
    BuyOrderCompletedEvent,
    SellOrderCompletedEvent,
    OrderFilledEvent,
    OrderCancelledEvent,
    BuyOrderCreatedEvent,
    SellOrderCreatedEvent,
    TradeFee,
    TradeType,
)
from hummingbot.market.bittrex.bittrex_market import BittrexMarket
from hummingbot.market.market_base import OrderType
from hummingbot.market.markets_recorder import MarketsRecorder
from hummingbot.model.market_state import MarketState
from hummingbot.model.order import Order
from hummingbot.model.sql_connection_manager import (
    SQLConnectionManager,
    SQLConnectionType
)
from hummingbot.model.trade_fill import TradeFill


logging.basicConfig(level=METRICS_LOG_LEVEL)


class BittrexMarketUnitTest(unittest.TestCase):
    events: List[MarketEvent] = [
        MarketEvent.ReceivedAsset,
        MarketEvent.BuyOrderCompleted,
        MarketEvent.SellOrderCompleted,
        MarketEvent.WithdrawAsset,
        MarketEvent.OrderFilled,
        MarketEvent.OrderCancelled,
        MarketEvent.TransactionFailure,
        MarketEvent.BuyOrderCreated,
        MarketEvent.SellOrderCreated,
        MarketEvent.OrderCancelled
    ]

    market: BittrexMarket
    market_logger: EventLogger
    stack: contextlib.ExitStack

    @classmethod
    def setUpClass(cls):
        cls.clock: Clock = Clock(ClockMode.REALTIME)
        cls.market: BittrexMarket = BittrexMarket(
            bittrex_api_key=conf.bittrex_api_key,
            bittrex_secret_key=conf.bittrex_secret_key,
            trading_pairs=["XRP-BTC"]
        )
        print("Initializing Bittrex market... this will take about a minute. ")
        cls.ev_loop: asyncio.BaseEventLoop = asyncio.get_event_loop()
        cls.clock.add_iterator(cls.market)
        cls.stack = contextlib.ExitStack()
        cls._clock = cls.stack.enter_context(cls.clock)
        cls.ev_loop.run_until_complete(cls.wait_til_ready())
        print("Ready.")

    @classmethod
    def tearDownClass(cls) -> None:
        cls.stack.close()

    @classmethod
    async def wait_til_ready(cls):
        while True:
            now = time.time()
            next_iteration = now // 1.0 + 1
            if cls.market.ready:
                break
            else:
                await cls._clock.run_til(next_iteration)
            await asyncio.sleep(1.0)

    def setUp(self):
        self.db_path: str = realpath(join(__file__, "../bittrex_test.sqlite"))
        try:
            os.unlink(self.db_path)
        except FileNotFoundError:
            pass

        self.market_logger = EventLogger()
        for event_tag in self.events:
            self.market.add_listener(event_tag, self.market_logger)

    def tearDown(self):
        for event_tag in self.events:
            self.market.remove_listener(event_tag, self.market_logger)
        self.market_logger = None

    async def run_parallel_async(self, *tasks):
        future: asyncio.Future = asyncio.ensure_future(asyncio.gather(*tasks))
        while not future.done():
            now = time.time()
            next_iteration = now // 1.0 + 1
            await self.clock.run_til(next_iteration)
        return future.result()

    def run_parallel(self, *tasks):
        return self.ev_loop.run_until_complete(self.run_parallel_async(*tasks))

    def test_get_fee(self):
        limit_fee: TradeFee = self.market.get_fee("XRP", "BTC", OrderType.LIMIT, TradeType.BUY, 1, 1)
        self.assertGreater(limit_fee.percent, 0)
        self.assertEqual(len(limit_fee.flat_fees), 0)
        market_fee: TradeFee = self.market.get_fee("XRP", "BTC", OrderType.MARKET, TradeType.BUY, 1)
        self.assertGreater(market_fee.percent, 0)
        self.assertEqual(len(market_fee.flat_fees), 0)

    def test_limit_buy(self):
<<<<<<< HEAD
        self.assertGreater(self.market.get_balance("BTC"), 0.001)
        trading_pair = "XRP-BTC"
=======
        self.assertGreater(self.market.get_balance("ETH"), 0.1)
        trading_pair = "LTC-ETH"
        amount: Decimal = Decimal('1.0')
        quantized_amount: Decimal = self.market.quantize_order_amount(trading_pair, amount)
>>>>>>> 851a01be

        current_bid_price: Decimal = self.market.get_price(trading_pair, True)
        bid_price: Decimal = current_bid_price + Decimal('0.005') * current_bid_price
        quantize_bid_price: Decimal = self.market.quantize_order_price(trading_pair, bid_price)

        amount: Decimal = Decimal("0.0005") / quantize_bid_price * Decimal('1.1')
        quantized_amount: Decimal = self.market.quantize_order_amount(trading_pair, amount)

        order_id = self.market.buy(trading_pair, quantized_amount, OrderType.LIMIT, quantize_bid_price)
        [order_completed_event] = self.run_parallel(self.market_logger.wait_for(BuyOrderCompletedEvent))
        order_completed_event: BuyOrderCompletedEvent = order_completed_event
        trade_events: List[OrderFilledEvent] = [t for t in self.market_logger.event_log
                                                if isinstance(t, OrderFilledEvent)]
        base_amount_traded: Decimal = sum(t.amount for t in trade_events)
        quote_amount_traded: Decimal = sum(t.amount * t.price for t in trade_events)

        self.assertTrue([evt.order_type == OrderType.LIMIT for evt in trade_events])
        self.assertEqual(order_id, order_completed_event.order_id)
        self.assertAlmostEqual(quantized_amount, order_completed_event.base_asset_amount)
        self.assertEqual("XRP", order_completed_event.base_asset)
        self.assertEqual("BTC", order_completed_event.quote_asset)
        self.assertAlmostEqual(base_amount_traded, order_completed_event.base_asset_amount)
        self.assertAlmostEqual(quote_amount_traded, order_completed_event.quote_asset_amount)
        self.assertTrue(any([isinstance(event, BuyOrderCreatedEvent) and event.order_id == order_id
                             for event in self.market_logger.event_log]))
        # Reset the logs
        self.market_logger.clear()

    def test_limit_sell(self):
<<<<<<< HEAD
        trading_pair = "XRP-BTC"

=======
        trading_pair = "LTC-ETH"
        amount: Decimal = Decimal('1.0')
        quantized_amount: Decimal = self.market.quantize_order_amount(trading_pair, amount)
>>>>>>> 851a01be
        current_ask_price: Decimal = self.market.get_price(trading_pair, False)
        ask_price: Decimal = current_ask_price - Decimal('0.005') * current_ask_price
        quantize_ask_price: Decimal = self.market.quantize_order_price(trading_pair, ask_price)

        amount: Decimal = Decimal("0.0005") / quantize_ask_price * Decimal('1.1')
        quantized_amount: Decimal = self.market.quantize_order_amount(trading_pair, amount)

        order_id = self.market.sell(trading_pair, amount, OrderType.LIMIT, quantize_ask_price)
        [order_completed_event] = self.run_parallel(self.market_logger.wait_for(SellOrderCompletedEvent))
        order_completed_event: SellOrderCompletedEvent = order_completed_event
        trade_events = [t for t in self.market_logger.event_log if isinstance(t, OrderFilledEvent)]
        base_amount_traded = sum(t.amount for t in trade_events)
        quote_amount_traded = sum(t.amount * t.price for t in trade_events)

        self.assertTrue([evt.order_type == OrderType.LIMIT for evt in trade_events])
        self.assertEqual(order_id, order_completed_event.order_id)
        self.assertAlmostEqual(quantized_amount, order_completed_event.base_asset_amount)
        self.assertEqual("XRP", order_completed_event.base_asset)
        self.assertEqual("BTC", order_completed_event.quote_asset)
        self.assertAlmostEqual(base_amount_traded, order_completed_event.base_asset_amount)
        self.assertAlmostEqual(quote_amount_traded, order_completed_event.quote_asset_amount)
        self.assertTrue(any([isinstance(event, SellOrderCreatedEvent) and event.order_id == order_id
                             for event in self.market_logger.event_log]))
        # Reset the logs
        self.market_logger.clear()

    def test_market_buy(self):
<<<<<<< HEAD
        self.assertGreater(self.market.get_balance("BTC"), 0.001)
        trading_pair = "XRP-BTC"

        current_bid_price: Decimal = self.market.get_price(trading_pair, True)
        bid_price: Decimal = current_bid_price + Decimal('0.005') * current_bid_price
        quantize_bid_price: Decimal = self.market.quantize_order_price(trading_pair, bid_price)

        amount: Decimal = Decimal("0.0005") / quantize_bid_price * Decimal('1.1')
=======
        self.assertGreater(self.market.get_balance("ETH"), 0.1)
        trading_pair = "LTC-ETH"
        amount: Decimal = Decimal('0.5')
>>>>>>> 851a01be
        quantized_amount: Decimal = self.market.quantize_order_amount(trading_pair, amount)

        order_id = self.market.buy(trading_pair, quantized_amount, OrderType.MARKET, 0)
        [order_completed_event] = self.run_parallel(self.market_logger.wait_for(BuyOrderCompletedEvent))
        order_completed_event: BuyOrderCompletedEvent = order_completed_event
        trade_events: List[OrderFilledEvent] = [t for t in self.market_logger.event_log
                                                if isinstance(t, OrderFilledEvent)]
        base_amount_traded: Decimal = sum(t.amount for t in trade_events)
        quote_amount_traded: Decimal = sum(t.amount * t.price for t in trade_events)

        self.assertTrue([evt.order_type == OrderType.LIMIT for evt in trade_events])
        self.assertEqual(order_id, order_completed_event.order_id)
        self.assertAlmostEqual(quantized_amount, order_completed_event.base_asset_amount)
        self.assertEqual("XRP", order_completed_event.base_asset)
        self.assertEqual("BTC", order_completed_event.quote_asset)
        self.assertAlmostEqual(base_amount_traded, order_completed_event.base_asset_amount)
        self.assertAlmostEqual(quote_amount_traded, order_completed_event.quote_asset_amount)
        self.assertTrue(any([isinstance(event, BuyOrderCreatedEvent) and event.order_id == order_id
                             for event in self.market_logger.event_log]))
        # Reset the logs
        self.market_logger.clear()

    def test_market_sell(self):
<<<<<<< HEAD
        trading_pair = "XRP-BTC"
        self.assertGreater(self.market.get_balance("XRP"), 10)

        current_ask_price: Decimal = self.market.get_price(trading_pair, False)
        ask_price: Decimal = current_ask_price - Decimal('0.005') * current_ask_price
        quantize_ask_price: Decimal = self.market.quantize_order_price(trading_pair, ask_price)

        amount: Decimal = Decimal("0.0005") / quantize_ask_price * Decimal('1.1')
=======
        trading_pair = "LTC-ETH"
        self.assertGreater(self.market.get_balance("LTC"), 0.01)
        amount: Decimal = Decimal('0.5')
>>>>>>> 851a01be
        quantized_amount: Decimal = self.market.quantize_order_amount(trading_pair, amount)

        order_id = self.market.sell(trading_pair, amount, OrderType.MARKET, 0)
        [order_completed_event] = self.run_parallel(self.market_logger.wait_for(SellOrderCompletedEvent))
        order_completed_event: SellOrderCompletedEvent = order_completed_event
        trade_events = [t for t in self.market_logger.event_log if isinstance(t, OrderFilledEvent)]
        base_amount_traded = sum(t.amount for t in trade_events)
        quote_amount_traded = sum(t.amount * t.price for t in trade_events)

        self.assertTrue([evt.order_type == OrderType.LIMIT for evt in trade_events])
        self.assertEqual(order_id, order_completed_event.order_id)
        self.assertAlmostEqual(quantized_amount, order_completed_event.base_asset_amount)
        self.assertEqual("XRP", order_completed_event.base_asset)
        self.assertEqual("BTC", order_completed_event.quote_asset)
        self.assertAlmostEqual(base_amount_traded, order_completed_event.base_asset_amount)
        self.assertAlmostEqual(quote_amount_traded, order_completed_event.quote_asset_amount)
        self.assertTrue(any([isinstance(event, SellOrderCreatedEvent) and event.order_id == order_id
                             for event in self.market_logger.event_log]))
        # Reset the logs
        self.market_logger.clear()

    def test_cancel_order(self):
        trading_pair = "XRP-BTC"

        current_bid_price: Decimal = self.market.get_price(trading_pair, True) * Decimal('0.80')
        quantize_bid_price: Decimal = self.market.quantize_order_price(trading_pair, current_bid_price)

        amount: Decimal = Decimal("0.0005") / quantize_bid_price * Decimal('1.1')
        quantized_amount: Decimal = self.market.quantize_order_amount(trading_pair, amount)

        client_order_id = self.market.buy(trading_pair, quantized_amount, OrderType.LIMIT, quantize_bid_price)
        self.run_parallel(self.market_logger.wait_for(BuyOrderCreatedEvent))
        self.market.cancel(trading_pair, client_order_id)
        [order_cancelled_event] = self.run_parallel(self.market_logger.wait_for(OrderCancelledEvent))
        order_cancelled_event: OrderCancelledEvent = order_cancelled_event
        self.assertEqual(order_cancelled_event.order_id, client_order_id)

    def test_cancel_all(self):
        self.assertGreater(self.market.get_balance("BTC"), 0.001)
        trading_pair = "XRP-BTC"

        current_bid_price: Decimal = self.market.get_price(trading_pair, True) * Decimal('0.80')
        quantize_bid_price: Decimal = self.market.quantize_order_price(trading_pair, current_bid_price)
        bid_amount: Decimal = Decimal('0.0005') / quantize_bid_price * Decimal('1.1')
        quantized_bid_amount: Decimal = self.market.quantize_order_amount(trading_pair, bid_amount)

        current_ask_price: Decimal = self.market.get_price(trading_pair, False)
        quantize_ask_price: Decimal = self.market.quantize_order_price(trading_pair, current_ask_price)
        ask_amount: Decimal = Decimal('0.0005') / quantize_ask_price * Decimal('1.1')
        quantized_ask_amount: Decimal = self.market.quantize_order_amount(trading_pair, ask_amount)

        self.market.buy(trading_pair, quantized_bid_amount, OrderType.LIMIT, quantize_bid_price)
        self.market.sell(trading_pair, quantized_ask_amount, OrderType.LIMIT, quantize_ask_price)
        self.run_parallel(asyncio.sleep(1))
        [cancellation_results] = self.run_parallel(self.market.cancel_all(5))
        for cr in cancellation_results:
            self.assertEqual(cr.success, True)

    @unittest.skipUnless(any("test_list_orders" in arg for arg in sys.argv), "List order test requires manual action.")
    def test_list_orders(self):
<<<<<<< HEAD
        self.assertGreater(self.market.get_balance("BTC"), 0.001)
        trading_pair = "XRP-BTC"
=======
        self.assertGreater(self.market.get_balance("ETH"), 0.1)
        trading_pair = "LTC-ETH"
        amount: Decimal = Decimal('0.5')
        quantized_amount: Decimal = self.market.quantize_order_amount(trading_pair, amount)
>>>>>>> 851a01be

        current_bid_price: Decimal = self.market.get_price(trading_pair, True) * Decimal('0.80')
        quantize_bid_price: Decimal = self.market.quantize_order_price(trading_pair, current_bid_price)
        bid_amount: Decimal = Decimal('0.0005') / quantize_bid_price * Decimal('1.1')
        quantized_bid_amount: Decimal = self.market.quantize_order_amount(trading_pair, bid_amount)

        self.market.buy(trading_pair, quantized_bid_amount, OrderType.LIMIT, quantize_bid_price)
        self.run_parallel(asyncio.sleep(1))
        [order_details] = self.run_parallel(self.market.list_orders())
        self.assertGreaterEqual(len(order_details), 1)

        self.market_logger.clear()
        [cancellation_results] = self.run_parallel(self.market.cancel_all(5))
        for cr in cancellation_results:
            self.assertEqual(cr.success, True)

    def test_orders_saving_and_restoration(self):
        config_path: str = "test_config"
        strategy_name: str = "test_strategy"
        trading_pair: str = "XRP-BTC"
        sql: SQLConnectionManager = SQLConnectionManager(SQLConnectionType.TRADE_FILLS, db_path=self.db_path)
        order_id: Optional[str] = None
        recorder: MarketsRecorder = MarketsRecorder(sql, [self.market], config_path, strategy_name)
        recorder.start()

        try:
            self.assertEqual(0, len(self.market.tracking_states))

<<<<<<< HEAD
            current_bid_price: Decimal = self.market.get_price(trading_pair, True) * Decimal('0.80')
            quantize_bid_price: Decimal = self.market.quantize_order_price(trading_pair, current_bid_price)
            bid_amount: Decimal = Decimal('0.0005') / quantize_bid_price * Decimal('1.1')
            quantized_bid_amount: Decimal = self.market.quantize_order_amount(trading_pair, bid_amount)
=======
            # Try to put limit buy order for 0.04 ETH, and watch for order creation event.
            current_bid_price: Decimal = self.market.get_price(trading_pair, True)
            bid_price: Decimal = current_bid_price * Decimal('0.8')
            quantize_bid_price: Decimal = self.market.quantize_order_price(trading_pair, bid_price)

            amount: Decimal = Decimal('0.5')
            quantized_amount: Decimal = self.market.quantize_order_amount(trading_pair, amount)
>>>>>>> 851a01be

            order_id = self.market.buy(trading_pair, quantized_bid_amount, OrderType.LIMIT, quantize_bid_price)
            [order_created_event] = self.run_parallel(self.market_logger.wait_for(BuyOrderCreatedEvent))
            order_created_event: BuyOrderCreatedEvent = order_created_event
            self.assertEqual(order_id, order_created_event.order_id)

            # Verify tracking states
            self.assertEqual(1, len(self.market.tracking_states))
            self.assertEqual(order_id, list(self.market.tracking_states.keys())[0])

            # Verify orders from recorder
            recorded_orders: List[Order] = recorder.get_orders_for_config_and_market(config_path, self.market)
            self.assertEqual(1, len(recorded_orders))
            self.assertEqual(order_id, recorded_orders[0].id)

            # Verify saved market states
            saved_market_states: MarketState = recorder.get_market_states(config_path, self.market)
            self.assertIsNotNone(saved_market_states)
            self.assertIsInstance(saved_market_states.saved_state, dict)
            self.assertGreater(len(saved_market_states.saved_state), 0)

            # Close out the current market and start another market.
            self.clock.remove_iterator(self.market)
            for event_tag in self.events:
                self.market.remove_listener(event_tag, self.market_logger)
            self.market: BittrexMarket = BittrexMarket(
                bittrex_api_key=conf.bittrex_api_key,
                bittrex_secret_key=conf.bittrex_secret_key,
                trading_pairs=["XRP-BTC"]
            )
            for event_tag in self.events:
                self.market.add_listener(event_tag, self.market_logger)
            recorder.stop()
            recorder = MarketsRecorder(sql, [self.market], config_path, strategy_name)
            recorder.start()
            saved_market_states = recorder.get_market_states(config_path, self.market)
            self.clock.add_iterator(self.market)
            self.assertEqual(0, len(self.market.limit_orders))
            self.assertEqual(0, len(self.market.tracking_states))
            self.market.restore_tracking_states(saved_market_states.saved_state)
            self.assertEqual(1, len(self.market.limit_orders))
            self.assertEqual(1, len(self.market.tracking_states))

            # Cancel the order and verify that the change is saved.
            self.market.cancel(trading_pair, order_id)
            self.run_parallel(self.market_logger.wait_for(OrderCancelledEvent))
            order_id = None
            self.assertEqual(0, len(self.market.limit_orders))
            self.assertEqual(0, len(self.market.tracking_states))
            saved_market_states = recorder.get_market_states(config_path, self.market)
            self.assertEqual(0, len(saved_market_states.saved_state))
        finally:
            if order_id is not None:
                self.market.cancel(trading_pair, order_id)
                self.run_parallel(self.market_logger.wait_for(OrderCancelledEvent))

            recorder.stop()
            os.unlink(self.db_path)

    def test_order_fill_record(self):
        config_path: str = "test_config"
        strategy_name: str = "test_strategy"
        trading_pair: str = "XRP-BTC"
        sql: SQLConnectionManager = SQLConnectionManager(SQLConnectionType.TRADE_FILLS, db_path=self.db_path)
        order_id: Optional[str] = None
        recorder: MarketsRecorder = MarketsRecorder(sql, [self.market], config_path, strategy_name)
        recorder.start()

        try:
<<<<<<< HEAD
            # Try to buy 0.04 ETH from the exchange, and watch for completion event.
            current_bid_price: Decimal = self.market.get_price(trading_pair, True)
            bid_price: Decimal = current_bid_price * Decimal('1.01')
            quantize_bid_price: Decimal = self.market.quantize_order_price(trading_pair, bid_price)

            amount: Decimal = Decimal("0.0005") / quantize_bid_price * Decimal('1.1')
            quantized_amount: Decimal = self.market.quantize_order_amount(trading_pair, amount)
            order_id = self.market.buy(trading_pair, quantized_amount)
=======
            # Try to buy 0.5 ETH from the exchange, and watch for completion event.
            amount: Decimal = Decimal('0.5')
            order_id = self.market.buy(trading_pair, amount)
>>>>>>> 851a01be
            [buy_order_completed_event] = self.run_parallel(self.market_logger.wait_for(BuyOrderCompletedEvent))

            # Reset the logs
            self.market_logger.clear()

            # Try to sell back the same amount of ETH to the exchange, and watch for completion event.
            amount = Decimal(buy_order_completed_event.base_asset_amount)
            order_id = self.market.sell(trading_pair, amount)
            [sell_order_completed_event] = self.run_parallel(self.market_logger.wait_for(SellOrderCompletedEvent))

            # Query the persisted trade logs
            trade_fills: List[TradeFill] = recorder.get_trades_for_config(config_path)
            self.assertEqual(2, len(trade_fills))
            buy_fills: List[TradeFill] = [t for t in trade_fills if t.trade_type == "BUY"]
            sell_fills: List[TradeFill] = [t for t in trade_fills if t.trade_type == "SELL"]
            self.assertEqual(1, len(buy_fills))
            self.assertEqual(1, len(sell_fills))

            order_id = None

        finally:
            if order_id is not None:
                self.market.cancel(trading_pair, order_id)
                self.run_parallel(self.market_logger.wait_for(OrderCancelledEvent))

            recorder.stop()
            os.unlink(self.db_path)


if __name__ == "__main__":
    unittest.main()<|MERGE_RESOLUTION|>--- conflicted
+++ resolved
@@ -133,15 +133,8 @@
         self.assertEqual(len(market_fee.flat_fees), 0)
 
     def test_limit_buy(self):
-<<<<<<< HEAD
         self.assertGreater(self.market.get_balance("BTC"), 0.001)
         trading_pair = "XRP-BTC"
-=======
-        self.assertGreater(self.market.get_balance("ETH"), 0.1)
-        trading_pair = "LTC-ETH"
-        amount: Decimal = Decimal('1.0')
-        quantized_amount: Decimal = self.market.quantize_order_amount(trading_pair, amount)
->>>>>>> 851a01be
 
         current_bid_price: Decimal = self.market.get_price(trading_pair, True)
         bid_price: Decimal = current_bid_price + Decimal('0.005') * current_bid_price
@@ -171,14 +164,8 @@
         self.market_logger.clear()
 
     def test_limit_sell(self):
-<<<<<<< HEAD
-        trading_pair = "XRP-BTC"
-
-=======
-        trading_pair = "LTC-ETH"
-        amount: Decimal = Decimal('1.0')
-        quantized_amount: Decimal = self.market.quantize_order_amount(trading_pair, amount)
->>>>>>> 851a01be
+        trading_pair = "XRP-BTC"
+
         current_ask_price: Decimal = self.market.get_price(trading_pair, False)
         ask_price: Decimal = current_ask_price - Decimal('0.005') * current_ask_price
         quantize_ask_price: Decimal = self.market.quantize_order_price(trading_pair, ask_price)
@@ -206,7 +193,6 @@
         self.market_logger.clear()
 
     def test_market_buy(self):
-<<<<<<< HEAD
         self.assertGreater(self.market.get_balance("BTC"), 0.001)
         trading_pair = "XRP-BTC"
 
@@ -215,11 +201,6 @@
         quantize_bid_price: Decimal = self.market.quantize_order_price(trading_pair, bid_price)
 
         amount: Decimal = Decimal("0.0005") / quantize_bid_price * Decimal('1.1')
-=======
-        self.assertGreater(self.market.get_balance("ETH"), 0.1)
-        trading_pair = "LTC-ETH"
-        amount: Decimal = Decimal('0.5')
->>>>>>> 851a01be
         quantized_amount: Decimal = self.market.quantize_order_amount(trading_pair, amount)
 
         order_id = self.market.buy(trading_pair, quantized_amount, OrderType.MARKET, 0)
@@ -243,7 +224,6 @@
         self.market_logger.clear()
 
     def test_market_sell(self):
-<<<<<<< HEAD
         trading_pair = "XRP-BTC"
         self.assertGreater(self.market.get_balance("XRP"), 10)
 
@@ -252,11 +232,6 @@
         quantize_ask_price: Decimal = self.market.quantize_order_price(trading_pair, ask_price)
 
         amount: Decimal = Decimal("0.0005") / quantize_ask_price * Decimal('1.1')
-=======
-        trading_pair = "LTC-ETH"
-        self.assertGreater(self.market.get_balance("LTC"), 0.01)
-        amount: Decimal = Decimal('0.5')
->>>>>>> 851a01be
         quantized_amount: Decimal = self.market.quantize_order_amount(trading_pair, amount)
 
         order_id = self.market.sell(trading_pair, amount, OrderType.MARKET, 0)
@@ -317,15 +292,8 @@
 
     @unittest.skipUnless(any("test_list_orders" in arg for arg in sys.argv), "List order test requires manual action.")
     def test_list_orders(self):
-<<<<<<< HEAD
         self.assertGreater(self.market.get_balance("BTC"), 0.001)
         trading_pair = "XRP-BTC"
-=======
-        self.assertGreater(self.market.get_balance("ETH"), 0.1)
-        trading_pair = "LTC-ETH"
-        amount: Decimal = Decimal('0.5')
-        quantized_amount: Decimal = self.market.quantize_order_amount(trading_pair, amount)
->>>>>>> 851a01be
 
         current_bid_price: Decimal = self.market.get_price(trading_pair, True) * Decimal('0.80')
         quantize_bid_price: Decimal = self.market.quantize_order_price(trading_pair, current_bid_price)
@@ -353,21 +321,10 @@
 
         try:
             self.assertEqual(0, len(self.market.tracking_states))
-
-<<<<<<< HEAD
             current_bid_price: Decimal = self.market.get_price(trading_pair, True) * Decimal('0.80')
             quantize_bid_price: Decimal = self.market.quantize_order_price(trading_pair, current_bid_price)
             bid_amount: Decimal = Decimal('0.0005') / quantize_bid_price * Decimal('1.1')
             quantized_bid_amount: Decimal = self.market.quantize_order_amount(trading_pair, bid_amount)
-=======
-            # Try to put limit buy order for 0.04 ETH, and watch for order creation event.
-            current_bid_price: Decimal = self.market.get_price(trading_pair, True)
-            bid_price: Decimal = current_bid_price * Decimal('0.8')
-            quantize_bid_price: Decimal = self.market.quantize_order_price(trading_pair, bid_price)
-
-            amount: Decimal = Decimal('0.5')
-            quantized_amount: Decimal = self.market.quantize_order_amount(trading_pair, amount)
->>>>>>> 851a01be
 
             order_id = self.market.buy(trading_pair, quantized_bid_amount, OrderType.LIMIT, quantize_bid_price)
             [order_created_event] = self.run_parallel(self.market_logger.wait_for(BuyOrderCreatedEvent))
@@ -437,8 +394,6 @@
         recorder.start()
 
         try:
-<<<<<<< HEAD
-            # Try to buy 0.04 ETH from the exchange, and watch for completion event.
             current_bid_price: Decimal = self.market.get_price(trading_pair, True)
             bid_price: Decimal = current_bid_price * Decimal('1.01')
             quantize_bid_price: Decimal = self.market.quantize_order_price(trading_pair, bid_price)
@@ -446,17 +401,12 @@
             amount: Decimal = Decimal("0.0005") / quantize_bid_price * Decimal('1.1')
             quantized_amount: Decimal = self.market.quantize_order_amount(trading_pair, amount)
             order_id = self.market.buy(trading_pair, quantized_amount)
-=======
-            # Try to buy 0.5 ETH from the exchange, and watch for completion event.
-            amount: Decimal = Decimal('0.5')
-            order_id = self.market.buy(trading_pair, amount)
->>>>>>> 851a01be
             [buy_order_completed_event] = self.run_parallel(self.market_logger.wait_for(BuyOrderCompletedEvent))
 
             # Reset the logs
             self.market_logger.clear()
 
-            # Try to sell back the same amount of ETH to the exchange, and watch for completion event.
+
             amount = Decimal(buy_order_completed_event.base_asset_amount)
             order_id = self.market.sell(trading_pair, amount)
             [sell_order_completed_event] = self.run_parallel(self.market_logger.wait_for(SellOrderCompletedEvent))
