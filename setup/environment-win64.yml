--- conflicted
+++ resolved
@@ -141,9 +141,5 @@
     - yarl==1.3.0
     - zipp==0.6.0
     - zope-interface==4.6.0
-<<<<<<< HEAD
-prefix: C:\Users\martin_kou\Anaconda3\envs\hummingbot
-=======
     - git+https://github.com/CoinAlpha/python-signalr-client.git
-prefix: C:\Users\marti\Anaconda3\envs\hummingbot
->>>>>>> af7fdffd
+prefix: C:\Users\marti\Anaconda3\envs\hummingbot